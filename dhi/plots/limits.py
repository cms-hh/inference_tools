--- conflicted
+++ resolved
@@ -345,12 +345,8 @@
             color=colors[col])
         draw_objs.append((g_exp, "SAME,CP" if show_points else "SAME,C"))
         name = names[n_graphs - i - 1]
-<<<<<<< HEAD
-        legend_entries.append((g_exp, to_root_latex(br_hh_names.get(name, name)),
+        legend_entries.insert(0, (g_exp, to_root_latex(br_hh_names.get(name, name)),
             "LP" if show_points else "L"))
-=======
-        legend_entries.insert(0, (g_exp, to_root_latex(br_hh_names.get(name, name)), "LP"))
->>>>>>> 495a3166
         y_max_value = max(y_max_value, max(ev["limit"]))
         y_min_value = min(y_min_value, min(ev["limit"]))
 
@@ -707,7 +703,6 @@
     canvas.SaveAs(path)
 
 
-<<<<<<< HEAD
 @use_style("dhi_default")
 def plot_benchmark_limits(
     path,
@@ -871,7 +866,8 @@
     # save
     r.update_canvas(canvas)
     canvas.SaveAs(path)
-=======
+
+
 def evaluate_limit_scan_1d(scan_values, limit_values):
     """
     Takes the results of an upper limit scan given by the *scan_values* and the corresponding *limit*
@@ -926,5 +922,4 @@
     return DotDict(
         interp=interp,
         excluded_ranges=excluded_ranges,
-    )
->>>>>>> 495a3166
+    )