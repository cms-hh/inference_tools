--- conflicted
+++ resolved
@@ -495,10 +495,7 @@
                 model_parameters=self.get_shown_parameters(),
                 campaign=self.campaign if self.campaign != law.NO_STR else None,
                 paper=self.paper,
-<<<<<<< HEAD
                 show_derivatives=self.show_derivatives,
-            )
-=======
             )
 
 class PlotDistributionsAndTables(POIPlotTask):
@@ -616,5 +613,4 @@
 
                 file_output.write("%s\n" % command_reproduce_plot)
             # use the check if a task is done also to save the plot log
-            file_output.close()
->>>>>>> 135da8e7
+            file_output.close()